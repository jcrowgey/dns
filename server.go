--- conflicted
+++ resolved
@@ -69,11 +69,7 @@
 var Authors = []string{"Miek Gieben", "Ask Bjørn Hansen", "Dave Cheney", "Dusty Wilson", "Peter van Dijk"}
 
 // Version holds the current version.
-<<<<<<< HEAD
-var Version = "v1.1"
-=======
 var Version = "v1.2"
->>>>>>> 81941d44
 
 // The HandlerFunc type is an adapter to allow the use of
 // ordinary functions as DNS handlers.  If f is a function
