Guidelines for the API:
o symmetrical, client side should be mirrored in the server
o clean, small API
o fast data structures (rb-tree, when they come available)
o api-use should be self documenting
<<<<<<< HEAD
o multiple queries in api. Xfr stuff

====
when to Dial()
=======
o zone structure -- only as rb-tree 
>>>>>>> 4ad4de11

o build simple: just query function, built on the cool stuff
o make questions fqdns -- add last dot
o zone structure -- only as rb-tree or other radix tree
o compression (only ownernames?)

o Key2DS, also for offline keys -- need to parse them ofcourse

o Tsig will probably become an interface which has all configuration
  stuff, but this will come later. Config which has Tsig function

Todo:
* Parsing from strings, going with goyacc and .cz lexer?
* encoding NSEC3/NSEC bitmaps, DEcoding works
* HIP RR (needs list of domain names, need slice stuff for that)
* Is subdomain, is glue helper functions for this kind of stuff

Issues:
* Check the network order, it works now, but this is on Intel??
* Make the testsuite work with public DNS servers
* pack/Unpack smaller. EDNS 'n stuff can be folded in

Examples:
* Test impl of nameserver, with a small zone, 1 KSK and online  signing<|MERGE_RESOLUTION|>--- conflicted
+++ resolved
@@ -3,14 +3,7 @@
 o clean, small API
 o fast data structures (rb-tree, when they come available)
 o api-use should be self documenting
-<<<<<<< HEAD
-o multiple queries in api. Xfr stuff
-
-====
-when to Dial()
-=======
 o zone structure -- only as rb-tree 
->>>>>>> 4ad4de11
 
 o build simple: just query function, built on the cool stuff
 o make questions fqdns -- add last dot
