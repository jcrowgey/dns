package main

import (
	"dns"
)

// Create skeleton edns opt RR from the query and
// add it to the message m
func ednsFromRequest(req, m *dns.Msg) {
	for _, r := range req.Extra {
		if r.Header().Rrtype == dns.TypeOPT {
			m.SetEdns0(4096, r.(*dns.RR_OPT).Do())
			return
		}
	}
	return
}

func serve(w dns.ResponseWriter, req *dns.Msg, z *dns.Zone) {
	if z == nil {
		panic("fksd: no zone")
	}
	logPrintf("[zone %s] incoming %s %s %d from %s\n", z.Origin, req.Question[0].Name, dns.Rr_str[req.Question[0].Qtype], req.MsgHdr.Id, w.RemoteAddr())
<<<<<<< HEAD
=======
	// Ds Handling
	// Referral
>>>>>>> 3cae9bbd
	// if we find something with NonAuth = true, it means
	// we need to return referral
	nss := z.Predecessor(req.Question[0].Name)
	m := new(dns.Msg)
	if nss != nil && nss.NonAuth {
		m.SetReply(req)
		m.Ns = nss.RR[dns.TypeNS]
		for _, n := range m.Ns {
			if dns.IsSubDomain(n.(*dns.RR_NS).Ns, n.Header().Name) {
				// Need glue
				glue := z.Find(n.(*dns.RR_NS).Ns)
				if glue != nil {
					if a4, ok := glue.RR[dns.TypeAAAA]; ok {
						m.Extra = append(m.Extra, a4...)
					}
					if a, ok := glue.RR[dns.TypeA]; ok {
						m.Extra = append(m.Extra, a...)
					}
					// length
				}
			}
		}
		ednsFromRequest(req, m)
		w.Write(m)
		return
	}

	// Wildcards...?
	// If we don't have the name return NXDOMAIN
	node := z.Find(req.Question[0].Name)
	if node == nil {
		m.SetRcode(req, dns.RcodeNameError)
		ednsFromRequest(req, m)
		w.Write(m)
		return
	}

	// We have the name it isn't a referral, but it may that
	// we still have NSs for this name. If we have nss and they
	// are NonAuth true return those.
	if nss, ok := node.RR[dns.TypeNS]; ok && node.NonAuth {
		m.SetReply(req)
		m.Ns = nss
		for _, n := range m.Ns {
			if dns.IsSubDomain(n.(*dns.RR_NS).Ns, n.Header().Name) {
				// Need glue
				glue := z.Find(n.(*dns.RR_NS).Ns)
				if glue != nil {
					if a4, ok := glue.RR[dns.TypeAAAA]; ok {
						m.Extra = append(m.Extra, a4...)
					}
					if a, ok := glue.RR[dns.TypeA]; ok {
						m.Extra = append(m.Extra, a...)
					}
					// length
				}
			}
		}
		ednsFromRequest(req, m)
		w.Write(m)
		return
	}

	apex := z.Find(z.Origin)

	if rrs, ok := node.RR[req.Question[0].Qtype]; ok {
		m.SetReply(req)
		m.MsgHdr.Authoritative = true
		m.Answer = rrs
		m.Ns = apex.RR[dns.TypeNS]
		ednsFromRequest(req, m)
		w.Write(m)
		return
	} else { // NoData reply or CNAME
		m.SetReply(req)
		if cname, ok := node.RR[dns.TypeCNAME]; ok {
			m.Answer = cname // tODO
		}
		m.Ns = apex.RR[dns.TypeSOA]
		ednsFromRequest(req, m)
		w.Write(m)
		return
	}
	m.SetRcode(req, dns.RcodeNameError)
	ednsFromRequest(req, m)
	w.Write(m)
}<|MERGE_RESOLUTION|>--- conflicted
+++ resolved
@@ -21,11 +21,6 @@
 		panic("fksd: no zone")
 	}
 	logPrintf("[zone %s] incoming %s %s %d from %s\n", z.Origin, req.Question[0].Name, dns.Rr_str[req.Question[0].Qtype], req.MsgHdr.Id, w.RemoteAddr())
-<<<<<<< HEAD
-=======
-	// Ds Handling
-	// Referral
->>>>>>> 3cae9bbd
 	// if we find something with NonAuth = true, it means
 	// we need to return referral
 	nss := z.Predecessor(req.Question[0].Name)
